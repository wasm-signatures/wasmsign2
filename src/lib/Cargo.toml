[package]
name = "wasmsign2"
version = "0.2.6"
edition = "2021"
authors = ["Frank Denis <github@pureftpd.org>"]
description = "An implementation of the WebAssembly modules signatures proposal"
readme = "../../README.md"
keywords = ["webassembly", "modules", "signatures"]
license = "MIT"
homepage = "https://github.com/wasm-signatures/design"
repository = "https://github.com/wasm-signatures/wasmsign2"
categories = ["cryptography", "wasm"]

[dependencies]
ct-codecs = "1.1.6"
ed25519-compact = { version = "2.1.1", features = ["pem"] }
getrandom = "0.3.4"
hmac-sha256 = "1.1.12"
log = "0.4.28"
<<<<<<< HEAD
regex = "1.12.2"
ssh-keys = { version = "0.1.4", optional = true }
=======
ssh-keys = "0.1.4"
>>>>>>> 40e1b09c
thiserror = "2.0.17"

[features]
default = ["openssh", "wasm_js"]
openssh = ["ssh-keys"]
wasm_js = ["getrandom/wasm_js"]

[profile.release]
codegen-units = 1
incremental = false
panic = "abort"<|MERGE_RESOLUTION|>--- conflicted
+++ resolved
@@ -17,12 +17,7 @@
 getrandom = "0.3.4"
 hmac-sha256 = "1.1.12"
 log = "0.4.28"
-<<<<<<< HEAD
-regex = "1.12.2"
-ssh-keys = { version = "0.1.4", optional = true }
-=======
 ssh-keys = "0.1.4"
->>>>>>> 40e1b09c
 thiserror = "2.0.17"
 
 [features]
